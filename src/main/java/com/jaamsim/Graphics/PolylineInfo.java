/*
 * JaamSim Discrete Event Simulation
 * Copyright (C) 2015 Ausenco Engineering Canada Inc.
 *
 * Licensed under the Apache License, Version 2.0 (the "License");
 * you may not use this file except in compliance with the License.
 * You may obtain a copy of the License at
 *
 *     http://www.apache.org/licenses/LICENSE-2.0
 *
 * Unless required by applicable law or agreed to in writing, software
 * distributed under the License is distributed on an "AS IS" BASIS,
 * WITHOUT WARRANTIES OR CONDITIONS OF ANY KIND, either express or implied.
 * See the License for the specific language governing permissions and
 * limitations under the License.
 */
package com.jaamsim.Graphics;

import java.util.ArrayList;
import java.util.Arrays;

import com.jaamsim.basicsim.ErrorException;
import com.jaamsim.math.Color4d;
import com.jaamsim.math.MathUtils;
import com.jaamsim.math.Plane;
import com.jaamsim.math.Vec3d;

public class PolylineInfo {
	public static enum CurveType {
		LINEAR,
		BEZIER,
		SPLINE,
		CIRCULAR_ARC,
	}

	private final ArrayList<Vec3d> curvePoints;
	private final Color4d color;
	private final int width; // Line width in pixels

	public PolylineInfo(ArrayList<Vec3d> pts, Color4d col, int w) {
		color = col;
		width = w;
<<<<<<< HEAD

		switch (curveType) {
		case LINEAR:
			curvePoints = points;
			break;
		case BEZIER:
			curvePoints = getBezierPoints(points);
			break;
		case SPLINE:
			curvePoints = getSplinePoints(points);
			break;
		case CIRCULAR_ARC:
			curvePoints = getCircularArcPoints(points);
			break;
		default:
			assert(false);
			curvePoints = null;
		}
=======
		curvePoints = pts;
>>>>>>> fc61f614
	}

	@Override
	public boolean equals(Object o) {
		if (o == this) return true;
		if (!(o instanceof PolylineInfo)) return false;

		PolylineInfo pi = (PolylineInfo)o;

		return curvePoints != null && curvePoints.equals(pi.curvePoints) &&
		       color != null && color.equals(pi.color) &&
		       width == pi.width;
	}

	public ArrayList<Vec3d> getCurvePoints() {
		return curvePoints;
	}

	public Color4d getColor() {
		return color;
	}

	public int getWidth() {
		return width;
	}

	@Override
	public String toString() {
		return curvePoints.toString();
	}

	public static ArrayList<Vec3d> getBezierPoints(ArrayList<Vec3d> ps) {
		ArrayList<Vec3d> ret = new ArrayList<>();

		// The total number of segments in this curve
		final int NUM_POINTS = 32;

		double tInc = 1.0/NUM_POINTS;
		for (int i = 0; i < NUM_POINTS; ++i) {
			ret.add(solveBezier(i*tInc, 0, ps.size()-1, ps));
		}
		ret.add(ps.get(ps.size()-1));
		return ret;
	}

	public static ArrayList<Vec3d> getSplinePoints(ArrayList<Vec3d> ps) {
		// This spline fitting algorithm is a bit of a custom creation. It is loosely based on the finte differences method described
		// in this article: https://en.wikipedia.org/wiki/Cubic_Hermite_spline (assuming it hasn't changed since).
		// The major changes are:
		// * All segments are solved in Bezier form (this is more stylist than a change in algorithm)
		// * The end two segments are quadratic Bezier curves (not cubic) and as such the end tangent is un-constrained.
		// * The internal control points are scaled down proportional to segment length to avoid kinks and self intersection within a segment

		// If there's too few points, just return the existing line
		if (ps.size() <= 2) {
			return ps;
		}

		// The number of segments between each control point
		final int NUM_SEGMENTS = 16;

		Vec3d temp = new Vec3d();

		// Generate tangents for internal points only
		ArrayList<Vec3d> tangents = new ArrayList<>();
		for (int i = 1; i < ps.size()-1; ++i) {
			Vec3d pMin = ps.get(i-1);
			Vec3d p = ps.get(i);
			Vec3d pPlus = ps.get(i+1);

			temp.sub3(p, pMin);
			double l0 = temp.mag3();

			temp.sub3(p, pPlus);
			double l1 = temp.mag3();

			Vec3d tan = new Vec3d();
			tan.sub3(pPlus, pMin);
			tan.scale3(1.0/(l0 + l1));
			tangents.add(tan);
		}

		double tInc = 1.0/NUM_SEGMENTS;

		ArrayList<Vec3d> ret = new ArrayList<>();

		Vec3d scaledTanTemp = new Vec3d();
		Vec3d segDiffTemp = new Vec3d();

		// Start with a quadratic segment
		{
			Vec3d p0 = ps.get(0);
			Vec3d p1 = ps.get(1);

			segDiffTemp.sub3(p0, p1);
			double segLength = segDiffTemp.mag3();

			Vec3d c = new Vec3d(p1);
			scaledTanTemp.scale3(segLength/2.0, tangents.get(0));
			c.sub3(scaledTanTemp);

			for (int t = 0; t < NUM_SEGMENTS; ++t) {
				Vec3d curvePoint = solveQuadraticBezier(t*tInc, p0, p1, c);
				ret.add(curvePoint);
			}
		}

		// Internal segments are cubic
		for (int i = 2; i < ps.size()-1; ++i) {
			Vec3d p0 = ps.get(i-1);
			Vec3d p1 = ps.get(i);

			segDiffTemp.sub3(p0, p1);
			double segLength = segDiffTemp.mag3();

			Vec3d c0 = new Vec3d(p0);
			scaledTanTemp.scale3(segLength/3.0, tangents.get(i-2));
			c0.add3(scaledTanTemp);

			Vec3d c1 = new Vec3d(p1);
			scaledTanTemp.scale3(segLength/3.0, tangents.get(i-1));
			c1.sub3(scaledTanTemp);

			for (int t = 0; t < NUM_SEGMENTS; ++t) {
				Vec3d curvePoint = solveCubicBezier(t*tInc, p0, p1, c0, c1);
				ret.add(curvePoint);
			}
		}

		// End with another quadratic segment
		{
			Vec3d p0 = ps.get(ps.size()-2);
			Vec3d p1 = ps.get(ps.size()-1);

			segDiffTemp.sub3(p0, p1);
			double segLength = segDiffTemp.mag3();

			Vec3d c = new Vec3d(p0);
			scaledTanTemp.scale3(segLength/2.0, tangents.get(tangents.size()-1));
			c.add3(scaledTanTemp);

			for (int t = 0; t < NUM_SEGMENTS; ++t) {
				Vec3d curvePoint = solveQuadraticBezier(t*tInc, p0, p1, c);
				ret.add(curvePoint);
			}
		}

		ret.add(ps.get(ps.size()-1));

		return ret;
	}

	public static ArrayList<Vec3d> getCircularArcPoints(ArrayList<Vec3d> ps) {
		if (ps.size() <= 2) {
			return ps;
		}

		Vec3d start = new Vec3d(ps.get(0));
		Vec3d mid = new Vec3d(ps.get(1));
		Vec3d end = new Vec3d(ps.get(ps.size()-1));

		Plane circlePlane = new Plane(start, mid, end);
		Plane midPlane0 = MathUtils.getMidpointPlane(start, mid);
		Plane midPlane1 = MathUtils.getMidpointPlane(mid, end);
		Vec3d center = MathUtils.collidePlanes(circlePlane, midPlane0, midPlane1);
		if (center == null) {
			return ps;
		}

		Vec3d temp = new Vec3d(center);
		temp.sub3(start);
		double radius = temp.mag3();

		// Create the two orthogonal components of our circle (the equivalent of x and y)
		Vec3d xComp = new Vec3d(start);
		xComp.sub3(center);

		Vec3d yComp = new Vec3d();
		yComp.cross3(circlePlane.normal, xComp);
		yComp.normalize3();
		yComp.scale3(radius);

		// Find the end arc value
		temp.sub3(end, center);
		double xVal = temp.dot3(xComp);
		double yVal = temp.dot3(yComp);
		double arcAngle = Math.atan2(yVal, xVal);
		if (arcAngle < 0) {
			arcAngle += 2*Math.PI;
		}

		// Find the number of segments to draw, 60 for a full circle
		int numSegments = (int)(arcAngle*60/(2*Math.PI));
		if (numSegments < 2)
			numSegments = 2;

		// Build the arc
		ArrayList<Vec3d> ret = new ArrayList<>();
		for (int i = 0; i <= numSegments; ++i) {
			double theta = arcAngle*i/numSegments;

			Vec3d point = new Vec3d(center);

			temp.scale3(Math.cos(theta), xComp);
			point.add3(temp);

			temp.scale3(Math.sin(theta), yComp);
			point.add3(temp);

			ret.add(point);
		}
		return ret;
	}


	// Solve a generic bezier with arbitrary control points
	private static Vec3d solveBezier(double t, int start, int end, ArrayList<Vec3d> controls) {
		// Termination case
		if (start == end) {
			return new Vec3d(controls.get(start));
		}
		Vec3d a = solveBezier(t, start, end-1, controls);
		Vec3d b = solveBezier(t, start+1, end, controls);

		a.scale3(1-t);
		b.scale3(t);
		a.add3(b);

		return a;
	}

	// Solve a cubic bezier with explicit control points
	private static Vec3d solveCubicBezier(double s, Vec3d p0, Vec3d p1, Vec3d c0, Vec3d c1) {

		double oneMinS = 1 - s;
		double coeffP0 = oneMinS*oneMinS*oneMinS;
		double coeffC0 = 3*s*oneMinS*oneMinS;
		double coeffC1 = 3*s*s*oneMinS;
		double coeffP1 = s*s*s;

		Vec3d lp0 = new Vec3d(p0);
		lp0.scale3(coeffP0);

		Vec3d lp1 = new Vec3d(p1);
		lp1.scale3(coeffP1);

		Vec3d lc0 = new Vec3d(c0);
		lc0.scale3(coeffC0);

		Vec3d lc1 = new Vec3d(c1);
		lc1.scale3(coeffC1);

		Vec3d ret = new Vec3d();
		ret.add3(lp0);
		ret.add3(lp1);
		ret.add3(lc0);
		ret.add3(lc1);

		return ret;
	}

	// Solve a quadratic bezier with an explicit control point
	private static Vec3d solveQuadraticBezier(double s, Vec3d p0, Vec3d p1, Vec3d c) {

		double oneMinS = 1 - s;

		double coeffP0 = oneMinS*oneMinS;
		double coeffC = 2*s*oneMinS;
		double coeffP1 = s*s;

		Vec3d lp0 = new Vec3d(p0);
		lp0.scale3(coeffP0);

		Vec3d lp1 = new Vec3d(p1);
		lp1.scale3(coeffP1);

		Vec3d lc = new Vec3d(c);
		lc.scale3(coeffC);

		Vec3d ret = new Vec3d();
		ret.add3(lp0);
		ret.add3(lp1);
		ret.add3(lc);

		return ret;
	}

	/**
	 * Returns the local coordinates for a specified fractional distance along a polyline.
	 * @param pts - points for the polyline
	 * @param frac - fraction of the total graphical length of the polyline
	 * @return local coordinates for the specified position
	 */
	public static Vec3d getPositionOnPolyline(ArrayList<Vec3d> pts, double frac) {

		if (pts.isEmpty())
			return null;

		// Calculate the cumulative graphical lengths along the polyline
		double[] cumLengthList = PolylineInfo.getCumulativeLengths(pts);

		// Find the insertion point by binary search
		double dist = frac * cumLengthList[cumLengthList.length-1];
		int k = Arrays.binarySearch(cumLengthList, dist);

		// Exact match
		if (k >= 0)
			return pts.get(k);

		// Error condition
		if (k == -1)
			return new Vec3d();

		// Insertion index = -k-1
		int index = -k - 1;

		// Interpolate the final position between the two points
		if (index == cumLengthList.length) {
			return new Vec3d(pts.get(index-1));
		}
		double fracInSegment = (dist - cumLengthList[index-1]) /
				(cumLengthList[index] - cumLengthList[index-1]);
		Vec3d vec = new Vec3d();
		vec.interpolate3(pts.get(index-1),
				pts.get(index),
				fracInSegment);
		return vec;
	}

	/**
	 * Returns the local coordinates for a sub-section of the polyline specified by a first and
	 * last fractional distance.
	 * @param pts - points for the polyline
	 * @param frac0 - fractional distance for the start of the sub-polyline
	 * @param frac1 - fractional distance for the end of the sub-polyline
	 * @return array of local coordinates for the sub-polyline
	 */
	public static ArrayList<Vec3d> getSubPolyline(ArrayList<Vec3d> pts, double frac0, double frac1) {

		ArrayList<Vec3d> ret = new ArrayList<>();
		if (pts.isEmpty())
			return ret;

		// Calculate the cumulative graphical lengths along the polyline
		double[] cumLengthList = PolylineInfo.getCumulativeLengths(pts);

		// Find the insertion point for the first distance using binary search
		double dist0 = frac0 * cumLengthList[cumLengthList.length-1];
		int k = Arrays.binarySearch(cumLengthList, dist0);
		if (k == -1)
			throw new ErrorException("Unable to find position in polyline using binary search.");

		Vec3d lastPt = pts.get(pts.size()-1);

		// Interpolate the position of the first node
		int index;
		if (k >= 0) {
			ret.add(pts.get(k));
			index = k + 1;
			if (index == cumLengthList.length) {
				ret.add(lastPt);
				return ret;
			}
		}
		else {
			index = -k - 1;
			if (index == cumLengthList.length) {
				ret.add(lastPt);
				ret.add(lastPt);
				return ret;
			}
			double fracInSegment = (dist0 - cumLengthList[index-1]) /
					(cumLengthList[index] - cumLengthList[index-1]);
			Vec3d vec = new Vec3d();
			vec.interpolate3(pts.get(index-1),
					pts.get(index),
					fracInSegment);
			ret.add(vec);
		}

		// Loop through the indices following the insertion point
		double dist1 = frac1 * cumLengthList[cumLengthList.length-1];
		while (index < cumLengthList.length && cumLengthList[index] < dist1) {
			ret.add(pts.get(index));
			index++;
		}
		if (index == cumLengthList.length) {
			ret.add(lastPt);
			return ret;
		}

		// Interpolate the position of the last node
		Vec3d vec = new Vec3d();
		double fracInSegment = (dist1 - cumLengthList[index-1]) /
                (cumLengthList[index] - cumLengthList[index-1]);
		vec.interpolate3(pts.get(index-1),
                 pts.get(index),
                 fracInSegment);
		ret.add(vec);
		return ret;
	}

	/**
	 * Returns the cumulative graphics lengths for the nodes along the polyline.
	 * @param pts - points for the polyline
	 * @return array of cumulative graphical lengths
	 */
	public static double[] getCumulativeLengths(ArrayList<Vec3d> pts) {
		double[] cumLengthList = new double[pts.size()];
		cumLengthList[0] = 0.0;
		for (int i = 1; i < pts.size(); i++) {
			Vec3d vec = new Vec3d();
			vec.sub3(pts.get(i), pts.get(i-1));
			cumLengthList[i] = cumLengthList[i-1] + vec.mag3();
		}
		return cumLengthList;
	}

}<|MERGE_RESOLUTION|>--- conflicted
+++ resolved
@@ -40,28 +40,7 @@
 	public PolylineInfo(ArrayList<Vec3d> pts, Color4d col, int w) {
 		color = col;
 		width = w;
-<<<<<<< HEAD
-
-		switch (curveType) {
-		case LINEAR:
-			curvePoints = points;
-			break;
-		case BEZIER:
-			curvePoints = getBezierPoints(points);
-			break;
-		case SPLINE:
-			curvePoints = getSplinePoints(points);
-			break;
-		case CIRCULAR_ARC:
-			curvePoints = getCircularArcPoints(points);
-			break;
-		default:
-			assert(false);
-			curvePoints = null;
-		}
-=======
 		curvePoints = pts;
->>>>>>> fc61f614
 	}
 
 	@Override
